import json
import logging
import pytest
import threading
import time

from cmt_vna.testing import DummyVNA
from eigsep_corr.config import load_config
from switch_network.testing import DummySwitchNetwork

import eigsep_observing
from eigsep_observing import PandaClient
from eigsep_observing.testing import DummyEigsepRedis, DummySensor


# use DummySwitchNetwork to simulate connection
@pytest.fixture(autouse=True)
def dummies(monkeypatch):
    monkeypatch.setattr(
        "eigsep_observing.client.SwitchNetwork",
        DummySwitchNetwork,
    )
    monkeypatch.setattr("eigsep_observing.client.VNA", DummyVNA)
    monkeypatch.setattr(
        "eigsep_observing.client.sensors.SENSOR_CLASSES",
        {"dummy_sensor": DummySensor},
    )


@pytest.fixture(scope="module")
def module_tmpdir(tmp_path_factory):
    """
    Create a temporary directory for the module scope.
    This will be used to store VNA files and other temporary data.
    """
    return tmp_path_factory.mktemp("module_tmpdir")


@pytest.fixture
def redis():
    return DummyEigsepRedis()


@pytest.fixture
def client(redis, module_tmpdir):
    path = eigsep_observing.utils.get_config_path("dummy_config.yaml")
    dummy_cfg = load_config(path, compute_inttime=False)
    dummy_cfg["vna_save_dir"] = str(module_tmpdir)
    return PandaClient(redis, default_cfg=dummy_cfg)


def test_client(client):
    # client is initialized with redis commands
    assert client.redis.client_heartbeat_check()  # check heartbeat
    assert isinstance(client.switch_nw, DummySwitchNetwork)
    assert client.switch_nw.ser.is_open  # check if the serial port is open
    assert "dummy_sensor" in client.sensors
    sensor, sensor_thd = client.sensors["dummy_sensor"]
    assert isinstance(sensor, DummySensor)
    assert sensor.name == "dummy_sensor"
    assert sensor_thd.is_alive()
    # vna, XXX add more tests for vna
    assert isinstance(client.vna, DummyVNA)


def test_add_sensor(caplog, monkeypatch, client):
    caplog.set_level("DEBUG")
    # add invalid sensor
    sensor_classes = eigsep_observing.client.sensors.SENSOR_CLASSES
    with pytest.raises(KeyError):
        sensor_classes["invalid_sensor"]
    # so it should not be added
    client.add_sensor("invalid_sensor", "/dev/invalid_sensor")
    # only dummy sensor should be present
    assert len(client.sensors) == 1
    assert "dummy_sensor" in client.sensors
    rec = caplog.records[-1]
    assert "Unknown sensor name: invalid_sensor" in rec.getMessage()

    sensor, sensor_thd = client.sensors["dummy_sensor"]
    assert isinstance(sensor, DummySensor)
    assert sensor.name == "dummy_sensor"
    assert isinstance(sensor_thd, threading.Thread)
    assert sensor_thd.is_alive()

    # add the same sensor again, should not raise an error but log warning
    client.add_sensor("dummy_sensor", "/dev/dummy_sensor")
    assert len(client.sensors) == 1  # still only one sensor
    rec = caplog.records[-1]
    assert "Sensor dummy_sensor already added" in rec.getMessage()


def test_read_ctrl_switch(client):
    """
    Test read_ctrl with a switch network.
    """
    # manually add redis to switch network; not supported by DummySwitchNetwork
    client.switch_nw.redis = client.redis
    # make sure the switching updates redis
    mode = "RFANT"
    client.switch_nw.switch(mode)
    obs_mode = client.redis.get_live_metadata(keys="obs_mode")
    assert obs_mode == mode

    client.redis.reset()
    client.redis.r.sadd("ctrl_commands", "switch")  # make sure cmd is valid
    thd = threading.Thread(target=client.read_ctrl, daemon=True)
    thd.start()
    # send a switch command, should work with DummySwitchNetwork
    switch_cmd = f"switch:{mode}"
    client.redis.send_ctrl(switch_cmd)
    time.sleep(0.1)  # Allow time for async command processing
    obs_mode = client.redis.get_live_metadata(keys="obs_mode")
    assert obs_mode == mode

<<<<<<< HEAD

def test_read_ctrl_VNA(client, module_tmpdir):
=======
@pytest.mark.skip(reason="not implemented yet")
def test_read_ctrl_VNA(monkeypatch):
    monkeypatch.setattr(
        "eigsep_observing.client.SwitchNetwork", DummySwitchNetwork
    )
    monkeypatch.setattr("eigsep_observing.client.VNA", DummyVNA)
    picos = {"switch_pico": "/dev/dummy_switch"}
    client = DummyPandaClient(DummyEigsepRedisWithInit(picos=picos))
    # need to send fake server heartbeat so that the client does not stop
    client.redis.add_raw("heartbeat:server", 1)
    # manually add redis to switch network; not supported by DummySwitchNetwork
>>>>>>> 93cf37a5
    assert client.switch_nw is not None
    client.switch_nw.redis = client.redis
    # note: can't use send_ctrl here because it requires a valid command
    invalid_command = {"cmd": "vna:invalid"}
    client.redis.r.xadd("stream:ctrl", {"msg": json.dumps(invalid_command)})
    client.read_ctrl()  # should process the command
    # should send a VNA error to redis but continue running
    level, status = client.redis.read_status()
    assert level == logging.ERROR
    # send a valid VNA command
    client.redis.send_ctrl("vna:ant")
    client.read_ctrl()  # should process the command
    assert client.vna is not None
    assert isinstance(client.vna, DummyVNA)
    assert client.vna.save_dir == module_tmpdir
    # vna stream should be in redis
    time.sleep(1.0)  # Allow more time for VNA measurement to complete
    assert client.redis.r.sismember("data_streams", "stream:vna")
    # stop the client
    client.stop_client.set()<|MERGE_RESOLUTION|>--- conflicted
+++ resolved
@@ -113,22 +113,7 @@
     obs_mode = client.redis.get_live_metadata(keys="obs_mode")
     assert obs_mode == mode
 
-<<<<<<< HEAD
-
 def test_read_ctrl_VNA(client, module_tmpdir):
-=======
-@pytest.mark.skip(reason="not implemented yet")
-def test_read_ctrl_VNA(monkeypatch):
-    monkeypatch.setattr(
-        "eigsep_observing.client.SwitchNetwork", DummySwitchNetwork
-    )
-    monkeypatch.setattr("eigsep_observing.client.VNA", DummyVNA)
-    picos = {"switch_pico": "/dev/dummy_switch"}
-    client = DummyPandaClient(DummyEigsepRedisWithInit(picos=picos))
-    # need to send fake server heartbeat so that the client does not stop
-    client.redis.add_raw("heartbeat:server", 1)
-    # manually add redis to switch network; not supported by DummySwitchNetwork
->>>>>>> 93cf37a5
     assert client.switch_nw is not None
     client.switch_nw.redis = client.redis
     # note: can't use send_ctrl here because it requires a valid command
